/**
 * @license
 * Copyright 2025 Google LLC
 * SPDX-License-Identifier: Apache-2.0
 */

import {
  MCPServerConfig,
  GeminiCLIExtension,
<<<<<<< HEAD
  PromptEnhancer,
=======
  Storage,
>>>>>>> a8cac96c
} from '@google/gemini-cli-core';
import * as fs from 'fs';
import * as path from 'path';
import * as os from 'os';
import { pathToFileURL } from 'url';
// Alias to avoid conflicts with the banner that esbuild injects
import { createRequire as createRequireForExt } from 'module';

export const EXTENSIONS_CONFIG_FILENAME = 'gemini-extension.json';

export interface Extension {
  path: string;
  config: ExtensionConfig;
  contextFiles: string[];
  promptEnhancer?: PromptEnhancer;
}

export interface ExtensionConfig {
  name: string;
  version: string;
  mcpServers?: Record<string, MCPServerConfig>;
  contextFileName?: string | string[];
  excludeTools?: string[];
  promptEnhancerPath?: string;
}

const require = createRequireForExt(import.meta.url); // initialize once

export async function loadExtensions(
  workspaceDir: string,
): Promise<Extension[]> {
  const allExtensions = [
    ...(await loadExtensionsFromDir(workspaceDir)),
    ...(await loadExtensionsFromDir(os.homedir())),
  ];

  const uniqueExtensions = new Map<string, Extension>();
  for (const extension of allExtensions) {
    if (!uniqueExtensions.has(extension.config.name)) {
      uniqueExtensions.set(extension.config.name, extension);
    }
  }

  return Array.from(uniqueExtensions.values());
}

<<<<<<< HEAD
async function loadExtensionsFromDir(dir: string): Promise<Extension[]> {
  const extensionsDir = path.join(dir, EXTENSIONS_DIRECTORY_NAME);
=======
function loadExtensionsFromDir(dir: string): Extension[] {
  const storage = new Storage(dir);
  const extensionsDir = storage.getExtensionsDir();
>>>>>>> a8cac96c
  if (!fs.existsSync(extensionsDir)) {
    return [];
  }

  const extensions: Extension[] = [];
  for (const subdir of fs.readdirSync(extensionsDir)) {
    const extensionDir = path.join(extensionsDir, subdir);

    const extension = await loadExtension(extensionDir);
    if (extension != null) {
      extensions.push(extension);
    }
  }
  return extensions;
}

async function loadExtension(extensionDir: string): Promise<Extension | null> {
  if (!fs.statSync(extensionDir).isDirectory()) {
    console.error(
      `Warning: unexpected file ${extensionDir} in extensions directory.`,
    );
    return null;
  }

  const configFilePath = path.join(extensionDir, EXTENSIONS_CONFIG_FILENAME);
  if (!fs.existsSync(configFilePath)) {
    console.error(
      `Warning: extension directory ${extensionDir} does not contain a config file ${configFilePath}.`,
    );
    return null;
  }

  try {
    const configContent = fs.readFileSync(configFilePath, 'utf-8');
    const config = JSON.parse(configContent) as ExtensionConfig;
    if (!config.name || !config.version) {
      console.error(
        `Invalid extension config in ${configFilePath}: missing name or version.`,
      );
      return null;
    }

    const contextFiles = getContextFileNames(config)
      .map((contextFileName) => path.join(extensionDir, contextFileName))
      .filter((contextFilePath) => fs.existsSync(contextFilePath));

<<<<<<< HEAD
    const extension: Extension = {
=======
    return {
      path: extensionDir,
>>>>>>> a8cac96c
      config,
      contextFiles,
    };

    if (config.promptEnhancerPath) {
      const modifierPath = path.join(extensionDir, config.promptEnhancerPath);
      if (fs.existsSync(modifierPath)) {
        // 1. resolve any symlinks (/var -> /private/var on macOS)
        const realPath = fs.realpathSync(modifierPath);

        // eslint-disable-next-line @typescript-eslint/no-explicit-any
        let mod: any;
        if (process.env.VITEST) {
          // ⬅️  Bypass Vite: load with CJS require
          // eslint-disable-next-line no-restricted-syntax
          mod = require(realPath);
        } else {
          // normal runtime – native ESM import
          mod = await import(/* @vite-ignore */ pathToFileURL(realPath).href);
        }

        if (
          typeof mod.default === 'object' &&
          mod.default.enhance &&
          mod.default.name
        ) {
          extension.promptEnhancer = mod.default;
        } else {
          console.error(
            `Warning: prompt enhancer ${modifierPath} does not have a default export that follows the PromptEnhancer interface. Here's the object: ${JSON.stringify(mod.default)}`,
          );
        }
      } else {
        console.error(
          `Warning: prompt enhancer file not found at ${modifierPath}.`,
        );
      }
    }

    return extension;
  } catch (e) {
    console.error(
      `Warning: error parsing extension config in ${configFilePath}: ${e}`,
    );
    return null;
  }
}

function getContextFileNames(config: ExtensionConfig): string[] {
  if (!config.contextFileName) {
    return ['GEMINI.md'];
  } else if (!Array.isArray(config.contextFileName)) {
    return [config.contextFileName];
  }
  return config.contextFileName;
}

export function annotateActiveExtensions(
  extensions: Extension[],
  enabledExtensionNames: string[],
): GeminiCLIExtension[] {
  const annotatedExtensions: GeminiCLIExtension[] = [];

  if (enabledExtensionNames.length === 0) {
    return extensions.map((extension) => ({
      name: extension.config.name,
      version: extension.config.version,
      isActive: true,
      path: extension.path,
    }));
  }

  const lowerCaseEnabledExtensions = new Set(
    enabledExtensionNames.map((e) => e.trim().toLowerCase()),
  );

  if (
    lowerCaseEnabledExtensions.size === 1 &&
    lowerCaseEnabledExtensions.has('none')
  ) {
    return extensions.map((extension) => ({
      name: extension.config.name,
      version: extension.config.version,
      isActive: false,
      path: extension.path,
    }));
  }

  const notFoundNames = new Set(lowerCaseEnabledExtensions);

  for (const extension of extensions) {
    const lowerCaseName = extension.config.name.toLowerCase();
    const isActive = lowerCaseEnabledExtensions.has(lowerCaseName);

    if (isActive) {
      notFoundNames.delete(lowerCaseName);
    }

    annotatedExtensions.push({
      name: extension.config.name,
      version: extension.config.version,
      isActive,
      path: extension.path,
    });
  }

  for (const requestedName of notFoundNames) {
    console.error(`Extension not found: ${requestedName}`);
  }

  return annotatedExtensions;
}<|MERGE_RESOLUTION|>--- conflicted
+++ resolved
@@ -7,11 +7,8 @@
 import {
   MCPServerConfig,
   GeminiCLIExtension,
-<<<<<<< HEAD
+  Storage,
   PromptEnhancer,
-=======
-  Storage,
->>>>>>> a8cac96c
 } from '@google/gemini-cli-core';
 import * as fs from 'fs';
 import * as path from 'path';
@@ -58,14 +55,9 @@
   return Array.from(uniqueExtensions.values());
 }
 
-<<<<<<< HEAD
 async function loadExtensionsFromDir(dir: string): Promise<Extension[]> {
-  const extensionsDir = path.join(dir, EXTENSIONS_DIRECTORY_NAME);
-=======
-function loadExtensionsFromDir(dir: string): Extension[] {
   const storage = new Storage(dir);
   const extensionsDir = storage.getExtensionsDir();
->>>>>>> a8cac96c
   if (!fs.existsSync(extensionsDir)) {
     return [];
   }
@@ -112,12 +104,8 @@
       .map((contextFileName) => path.join(extensionDir, contextFileName))
       .filter((contextFilePath) => fs.existsSync(contextFilePath));
 
-<<<<<<< HEAD
-    const extension: Extension = {
-=======
     return {
       path: extensionDir,
->>>>>>> a8cac96c
       config,
       contextFiles,
     };
