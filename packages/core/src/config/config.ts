--- conflicted
+++ resolved
@@ -173,9 +173,7 @@
   bugCommand?: BugCommandSettings;
   model: string;
   extensionContextFilePaths?: string[];
-<<<<<<< HEAD
   promptEnhancers?: PromptEnhancer[];
-=======
   maxSessionTurns?: number;
   experimentalAcp?: boolean;
   listExtensions?: boolean;
@@ -184,7 +182,6 @@
   noBrowser?: boolean;
   summarizeToolOutput?: Record<string, SummarizeToolOutputSettings>;
   ideMode?: boolean;
->>>>>>> ac8b921d
 }
 
 export class Config {
@@ -224,12 +221,9 @@
   private readonly bugCommand: BugCommandSettings | undefined;
   private readonly model: string;
   private readonly extensionContextFilePaths: string[];
-<<<<<<< HEAD
   private readonly promptEnhancers: PromptEnhancer[];
-=======
   private readonly noBrowser: boolean;
   private readonly ideMode: boolean;
->>>>>>> ac8b921d
   private modelSwitchedDuringSession: boolean = false;
   private readonly maxSessionTurns: number;
   private readonly listExtensions: boolean;
@@ -286,9 +280,7 @@
     this.bugCommand = params.bugCommand;
     this.model = params.model;
     this.extensionContextFilePaths = params.extensionContextFilePaths ?? [];
-<<<<<<< HEAD
     this.promptEnhancers = params.promptEnhancers ?? [];
-=======
     this.maxSessionTurns = params.maxSessionTurns ?? -1;
     this.experimentalAcp = params.experimentalAcp ?? false;
     this.listExtensions = params.listExtensions ?? false;
@@ -297,7 +289,6 @@
     this.noBrowser = params.noBrowser ?? false;
     this.summarizeToolOutput = params.summarizeToolOutput;
     this.ideMode = params.ideMode ?? false;
->>>>>>> ac8b921d
 
     if (params.contextFileName) {
       setGeminiMdFilename(params.contextFileName);
@@ -556,10 +547,10 @@
     return this.extensionContextFilePaths;
   }
 
-<<<<<<< HEAD
   getPromptEnhancers(): PromptEnhancer[] {
     return this.promptEnhancers;
-=======
+  }
+
   getExperimentalAcp(): boolean {
     return this.experimentalAcp;
   }
@@ -588,7 +579,6 @@
 
   getIdeMode(): boolean {
     return this.ideMode;
->>>>>>> ac8b921d
   }
 
   async getGitService(): Promise<GitService> {
