--- conflicted
+++ resolved
@@ -39,14 +39,10 @@
   DEFAULT_GEMINI_EMBEDDING_MODEL,
   DEFAULT_GEMINI_FLASH_MODEL,
 } from './models.js';
-<<<<<<< HEAD
-import { ClearcutLogger } from '../telemetry/clearcut-logger/clearcut-logger.js';
-import { Content, ContentUnion } from '@google/genai';
-=======
 import { shouldAttemptBrowserLaunch } from '../utils/browser.js';
 import { MCPOAuthConfig } from '../mcp/oauth-provider.js';
 import { IdeClient } from '../ide/ide-client.js';
-import type { Content } from '@google/genai';
+import type { Content, ContentUnion } from '@google/genai';
 import {
   FileSystemService,
   StandardFileSystemService,
@@ -59,7 +55,6 @@
 import { WorkspaceContext } from '../utils/workspaceContext.js';
 import { Storage } from './storage.js';
 import { FileExclusions } from '../utils/ignorePatterns.js';
->>>>>>> a8cac96c
 
 export enum ApprovalMode {
   DEFAULT = 'default',
@@ -690,17 +685,12 @@
     return this.extensionContextFilePaths;
   }
 
-<<<<<<< HEAD
   getPromptEnhancers(): PromptEnhancer[] {
     return this.promptEnhancers;
   }
 
-  getExperimentalAcp(): boolean {
-    return this.experimentalAcp;
-=======
   getExperimentalZedIntegration(): boolean {
     return this.experimentalZedIntegration;
->>>>>>> a8cac96c
   }
 
   getListExtensions(): boolean {
