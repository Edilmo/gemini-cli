/**
 * @license
 * Copyright 2025 Google LLC
 * SPDX-License-Identifier: Apache-2.0
 */

import eslint from '@eslint/js';
import tseslint from 'typescript-eslint';
import reactPlugin from 'eslint-plugin-react';
import reactHooks from 'eslint-plugin-react-hooks';
import prettierConfig from 'eslint-config-prettier';
import importPlugin from 'eslint-plugin-import';
import globals from 'globals';
import licenseHeader from 'eslint-plugin-license-header';
import path from 'node:path'; // Use node: prefix for built-ins
import url from 'node:url';

// --- ESM way to get __dirname ---
const __filename = url.fileURLToPath(import.meta.url);
const __dirname = path.dirname(__filename);
// --- ---

// Determine the monorepo root (assuming eslint.config.js is at the root)
const projectRoot = __dirname;

export default tseslint.config(
  {
    // Global ignores
    ignores: [
      'node_modules/*',
      '.integration-tests/**',
      'eslint.config.js',
      'packages/cli/dist/**',
      'packages/core/dist/**',
      'packages/server/dist/**',
      'packages/test-utils/dist/**',
      'packages/vscode-ide-companion/dist/**',
      'bundle/**',
<<<<<<< HEAD
      'gca_extension/**',
=======
      'package/bundle/**',
>>>>>>> a8cac96c
      '.integration-tests/**',
    ],
  },
  eslint.configs.recommended,
  ...tseslint.configs.recommended,
  reactHooks.configs['recommended-latest'],
  reactPlugin.configs.flat.recommended,
  reactPlugin.configs.flat['jsx-runtime'], // Add this if you are using React 17+
  {
    // Settings for eslint-plugin-react
    settings: {
      react: {
        version: 'detect',
      },
    },
  },
  {
    // Import specific config
    files: ['packages/cli/src/**/*.{ts,tsx}'], // Target only TS/TSX in the cli package
    plugins: {
      import: importPlugin,
    },
    settings: {
      'import/resolver': {
        node: true,
      },
    },
    rules: {
      ...importPlugin.configs.recommended.rules,
      ...importPlugin.configs.typescript.rules,
      'import/no-default-export': 'warn',
      'import/no-unresolved': 'off', // Disable for now, can be noisy with monorepos/paths
    },
  },
  {
    // General overrides and rules for the project (TS/TSX files)
    files: ['packages/*/src/**/*.{ts,tsx}'], // Target only TS/TSX in the cli package
    plugins: {
      import: importPlugin,
    },
    settings: {
      'import/resolver': {
        node: true,
      },
    },
    languageOptions: {
      globals: {
        ...globals.node,
        ...globals.es2021,
      },
    },
    rules: {
      // General Best Practice Rules (subset adapted for flat config)
      '@typescript-eslint/array-type': ['error', { default: 'array-simple' }],
      'arrow-body-style': ['error', 'as-needed'],
      curly: ['error', 'multi-line'],
      eqeqeq: ['error', 'always', { null: 'ignore' }],
      '@typescript-eslint/consistent-type-assertions': [
        'error',
        { assertionStyle: 'as' },
      ],
      '@typescript-eslint/explicit-member-accessibility': [
        'error',
        { accessibility: 'no-public' },
      ],
      '@typescript-eslint/no-explicit-any': 'error',
      '@typescript-eslint/no-inferrable-types': [
        'error',
        { ignoreParameters: true, ignoreProperties: true },
      ],
      '@typescript-eslint/no-namespace': ['error', { allowDeclarations: true }],
      '@typescript-eslint/no-unused-vars': [
        'error',
        {
          argsIgnorePattern: '^_',
          varsIgnorePattern: '^_',
          caughtErrorsIgnorePattern: '^_',
        },
      ],
      'import/no-internal-modules': [
        'error',
        {
          allow: [
            'react-dom/test-utils',
            'memfs/lib/volume.js',
            'yargs/**',
            'msw/node',
          ],
        },
      ],
      'import/no-relative-packages': 'error',
      'no-cond-assign': 'error',
      'no-debugger': 'error',
      'no-duplicate-case': 'error',
      'no-restricted-syntax': [
        'error',
        {
          selector: 'CallExpression[callee.name="require"]',
          message: 'Avoid using require(). Use ES6 imports instead.',
        },
        {
          selector: 'ThrowStatement > Literal:not([value=/^\\w+Error:/])',
          message:
            'Do not throw string literals or non-Error objects. Throw new Error("...") instead.',
        },
      ],
      'no-unsafe-finally': 'error',
      'no-unused-expressions': 'off', // Disable base rule
      '@typescript-eslint/no-unused-expressions': [
        // Enable TS version
        'error',
        { allowShortCircuit: true, allowTernary: true },
      ],
      'no-var': 'error',
      'object-shorthand': 'error',
      'one-var': ['error', 'never'],
      'prefer-arrow-callback': 'error',
      'prefer-const': ['error', { destructuring: 'all' }],
      radix: 'error',
      'default-case': 'error',
    },
  },
  {
    files: ['./**/*.{tsx,ts,js}'],
    plugins: {
      'license-header': licenseHeader,
    },
    rules: {
      'license-header/header': [
        'error',
        [
          '/**',
          ' * @license',
          ' * Copyright 2025 Google LLC',
          ' * SPDX-License-Identifier: Apache-2.0',
          ' */',
        ],
      ],
    },
  },
  // extra settings for scripts that we run directly with node
  {
    files: ['./scripts/**/*.js', 'esbuild.config.js'],
    languageOptions: {
      globals: {
        ...globals.node,
        process: 'readonly',
        console: 'readonly',
      },
    },
    rules: {
      '@typescript-eslint/no-unused-vars': [
        'error',
        {
          argsIgnorePattern: '^_',
          varsIgnorePattern: '^_',
          caughtErrorsIgnorePattern: '^_',
        },
      ],
    },
  },
  {
    files: ['packages/vscode-ide-companion/esbuild.js'],
    languageOptions: {
      globals: {
        ...globals.node,
        process: 'readonly',
        console: 'readonly',
      },
    },
    rules: {
      'no-restricted-syntax': 'off',
      '@typescript-eslint/no-require-imports': 'off',
    },
  },
  // extra settings for scripts that we run directly with node
  {
    files: ['packages/vscode-ide-companion/scripts/**/*.js'],
    languageOptions: {
      globals: {
        ...globals.node,
        process: 'readonly',
        console: 'readonly',
      },
    },
    rules: {
      'no-restricted-syntax': 'off',
      '@typescript-eslint/no-require-imports': 'off',
    },
  },
  // Prettier config must be last
  prettierConfig,
  // extra settings for scripts that we run directly with node
  {
    files: ['./integration-tests/**/*.js'],
    languageOptions: {
      globals: {
        ...globals.node,
        process: 'readonly',
        console: 'readonly',
      },
    },
    rules: {
      '@typescript-eslint/no-unused-vars': [
        'error',
        {
          argsIgnorePattern: '^_',
          varsIgnorePattern: '^_',
          caughtErrorsIgnorePattern: '^_',
        },
      ],
    },
  },
);<|MERGE_RESOLUTION|>--- conflicted
+++ resolved
@@ -36,12 +36,9 @@
       'packages/test-utils/dist/**',
       'packages/vscode-ide-companion/dist/**',
       'bundle/**',
-<<<<<<< HEAD
+      'package/bundle/**',
+      '.integration-tests/**',
       'gca_extension/**',
-=======
-      'package/bundle/**',
->>>>>>> a8cac96c
-      '.integration-tests/**',
     ],
   },
   eslint.configs.recommended,
