/**
 * @license
 * Copyright 2025 Google LLC
 * SPDX-License-Identifier: Apache-2.0
 */

import { test } from 'node:test';
import { strict as assert } from 'assert';
import { TestRig } from './test-helper.js';

test('should be able to list a directory', async (t) => {
  const rig = new TestRig();
  rig.setup(t.name);
  rig.createFile('file1.txt', 'file 1 content');
  rig.mkdir('subdir');
  rig.sync();

  const prompt = `Can you list the files in the current directory. Display them in the style of 'ls'`;
  const result = rig.run(prompt);

<<<<<<< HEAD
  const lines = result.split(/\n|and/).filter((line) => line.trim() !== '');
  assert.equal(lines.length, 2);
  assert.ok(lines[0].includes('file1.txt'));
  assert.ok(lines[1].includes('subdir'));
=======
  const lines = result.split('\n').filter((line) => line.trim() !== '');
  assert.ok(lines.some((line) => line.includes('file1.txt')));
  assert.ok(lines.some((line) => line.includes('subdir')));
>>>>>>> ac8b921d
});<|MERGE_RESOLUTION|>--- conflicted
+++ resolved
@@ -18,14 +18,7 @@
   const prompt = `Can you list the files in the current directory. Display them in the style of 'ls'`;
   const result = rig.run(prompt);
 
-<<<<<<< HEAD
-  const lines = result.split(/\n|and/).filter((line) => line.trim() !== '');
-  assert.equal(lines.length, 2);
-  assert.ok(lines[0].includes('file1.txt'));
-  assert.ok(lines[1].includes('subdir'));
-=======
   const lines = result.split('\n').filter((line) => line.trim() !== '');
   assert.ok(lines.some((line) => line.includes('file1.txt')));
   assert.ok(lines.some((line) => line.includes('subdir')));
->>>>>>> ac8b921d
 });