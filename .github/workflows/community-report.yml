--- conflicted
+++ resolved
@@ -12,17 +12,10 @@
 
 jobs:
   generate-report:
-<<<<<<< HEAD
-    if: false # Disable this job
-    name: Generate Report 📝
-    if: ${{ github.repository == 'google-gemini/gemini-cli' }}
-    runs-on: ubuntu-latest
-=======
     name: 'Generate Report 📝'
     if: |-
       ${{ github.repository == 'google-gemini/gemini-cli' }}
     runs-on: 'ubuntu-latest'
->>>>>>> a8cac96c
     permissions:
       issues: 'write'
       pull-requests: 'read'
