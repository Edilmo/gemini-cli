name: '🏷️ Gemini Automated Issue Triage'

on:
  issues:
    types:
      - 'opened'
      - 'reopened'
  issue_comment:
    types:
      - 'created'
  workflow_dispatch:
    inputs:
      issue_number:
        description: 'issue number to triage'
        required: true
        type: 'number'

concurrency:
  group: '${{ github.workflow }}-${{ github.event.issue.number }}'
  cancel-in-progress: true

defaults:
  run:
    shell: 'bash'

permissions:
  contents: 'read'
  id-token: 'write'
  issues: 'write'
  statuses: 'write'
  packages: 'read'

jobs:
  triage-issue:
<<<<<<< HEAD
    if: false # Disable this job
=======
    if: |-
      github.repository == 'google-gemini/gemini-cli' &&
      (github.event_name == 'issues' ||
       github.event_name == 'workflow_dispatch' ||
       (github.event_name == 'issue_comment' &&
       contains(github.event.comment.body, '@gemini-cli /triage') &&
       (github.event.comment.author_association == 'OWNER' ||
        github.event.comment.author_association == 'MEMBER' ||
        github.event.comment.author_association == 'COLLABORATOR')))
>>>>>>> a8cac96c
    timeout-minutes: 5
    runs-on: 'ubuntu-latest'

    steps:
      - name: 'Checkout'
        uses: 'actions/checkout@08c6903cd8c0fde910a37f88322edcfb5dd907a8' # ratchet:actions/checkout@v5

      - name: 'Generate GitHub App Token'
        id: 'generate_token'
        uses: 'actions/create-github-app-token@a8d616148505b5069dccd32f177bb87d7f39123b' # ratchet:actions/create-github-app-token@v2
        with:
          app-id: '${{ secrets.APP_ID }}'
          private-key: '${{ secrets.PRIVATE_KEY }}'
          permission-issues: 'write'

      - name: 'Get Repository Labels'
        id: 'get_labels'
        uses: 'actions/github-script@60a0d83039c74a4aee543508d2ffcb1c3799cdea'
        with:
          github-token: '${{ steps.generate_token.outputs.token || secrets.GITHUB_TOKEN }}'
          script: |-
            const { data: labels } = await github.rest.issues.listLabelsForRepo({
              owner: context.repo.owner,
              repo: context.repo.repo,
            });
            const labelNames = labels.map(label => label.name);
            core.setOutput('available_labels', labelNames.join(','));
            core.info(`Found ${labelNames.length} labels: ${labelNames.join(', ')}`);
            return labelNames;

      - name: 'Run Gemini Issue Analysis'
        uses: 'google-github-actions/run-gemini-cli@a3bf79042542528e91937b3a3a6fbc4967ee3c31' # ratchet:google-github-actions/run-gemini-cli@v0
        id: 'gemini_issue_analysis'
        env:
          GITHUB_TOKEN: '' # Do not pass any auth token here since this runs on untrusted inputs
          ISSUE_TITLE: '${{ github.event.issue.title }}'
          ISSUE_BODY: '${{ github.event.issue.body }}'
          ISSUE_NUMBER: '${{ github.event.issue.number }}'
          REPOSITORY: '${{ github.repository }}'
          AVAILABLE_LABELS: '${{ steps.get_labels.outputs.available_labels }}'
        with:
          gcp_workload_identity_provider: '${{ vars.GCP_WIF_PROVIDER }}'
          gcp_project_id: '${{ vars.GOOGLE_CLOUD_PROJECT }}'
          gcp_location: '${{ vars.GOOGLE_CLOUD_LOCATION }}'
          gcp_service_account: '${{ vars.SERVICE_ACCOUNT_EMAIL }}'
          gemini_api_key: '${{ secrets.GEMINI_API_KEY }}'
          use_vertex_ai: '${{ vars.GOOGLE_GENAI_USE_VERTEXAI }}'
          use_gemini_code_assist: '${{ vars.GOOGLE_GENAI_USE_GCA }}'
          settings: |-
            {
              "maxSessionTurns": 25,
              "coreTools": [
                "run_shell_command(echo)"
              ],
              "telemetry": {
                "enabled": true,
                "target": "gcp"
              }
            }
          prompt: |-
            ## Role

            You are an issue triage assistant. Analyze the current GitHub issue
            and identify the most appropriate existing labels. Use the available
            tools to gather information; do not ask for information to be
            provided. Do not remove labels titled help wanted or good first issue.

            ## Steps

            1. Review the available labels in the environment variable: "${AVAILABLE_LABELS}".
            2. Review the issue title and body provided in the environment variables: "${ISSUE_TITLE}" and "${ISSUE_BODY}".
            3. Ignore any existing priorities or tags on the issue. Just report your findings.
            4. Select the most relevant labels from the existing labels, focusing on kind/*, area/*, sub-area/* and priority/*. For area/* and kind/* limit yourself to only the single most applicable label in each case.
            5. For each issue please check if CLI version is present, this is usually in the output of the /about command and will look like 0.1.5 for anything more than 6 versions older than the most recent should add the status/need-retesting label.
            6. If you see that the issue doesn't look like it has sufficient information recommend the status/need-information label.
            7. Output the appropriate labels for this issue in JSON format with explanation, for example:
               ```
               {"labels_to_set": ["kind/bug", "priority/p0"], "explanation": "This is a critical bug report affecting main functionality"}
               ```
            8. If the issue cannot be classified using the available labels, output:
               ```
               {"labels_to_set": [], "explanation": "Unable to classify this issue with available labels"}
               ```
            9. Use Area definitions mentioned below to help you narrow down issues.

            ## Guidelines

            - Only use labels that already exist in the repository
            - Do not add comments or modify the issue content
            - Triage only the current issue
            - Identify only one area/ label
            - Identify only one kind/ label
            - Identify all applicable sub-area/* and priority/* labels based on the issue content. It's ok to have multiple of these
            - Once you categorize the issue if it needs information bump down the priority by 1 eg.. a p0 would become a p1 a p1 would become a p2. P2 and P3 can stay as is in this scenario
            - Reference all shell variables as "${VAR}" (with quotes and braces)
            - Output only valid JSON format
            - Do not include any explanation or additional text, just the JSON

            Categorization Guidelines:
            P0: Critical / Blocker
            - A P0 bug is a catastrophic failure that demands immediate attention. It represents a complete showstopper for a significant portion of users or for the development process itself.
            Impact:
            - Blocks development or testing for the entire team.
            - Major security vulnerability that could compromise user data or system integrity.
            - Causes data loss or corruption with no workaround.
            - Crashes the application or makes a core feature completely unusable for all or most users in a production environment. Will it cause severe quality degration? Is it preventing contributors from contributing to the repository or is it a release blocker?
            Qualifier: Is the main function of the software broken?
            Example: The gemini auth login command fails with an unrecoverable error, preventing any user from authenticating and using the rest of the CLI.
            P1: High
            - A P1 bug is a serious issue that significantly degrades the user experience or impacts a core feature. While not a complete blocker, it's a major problem that needs a fast resolution. Feature requests are almost never P1.
            Impact:
            - A core feature is broken or behaving incorrectly for a large number of users or large number of use cases.
            - Review the bug details and comments to try figure out if this issue affects a large set of use cases or if it's a narrow set of use cases.
            - Severe performance degradation making the application frustratingly slow.
            - No straightforward workaround exists, or the workaround is difficult and non-obvious.
            Qualifier: Is a key feature unusable or giving very wrong results?
            Example: The gemini -p "..." command consistently returns a malformed JSON response or an empty result, making the CLI's primary generation feature unreliable.
            P2: Medium
            - A P2 bug is a moderately impactful issue. It's a noticeable problem but doesn't prevent the use of the software's main functionality.
            Impact:
            - Affects a non-critical feature or a smaller, specific subset of users.
            - An inconvenient but functional workaround is available and easy to execute.
            - Noticeable UI/UX problems that don't break functionality but look unprofessional (e.g., elements are misaligned or overlapping).
            Qualifier: Is it an annoying but non-blocking problem?
            Example: An error message is unclear or contains a typo, causing user confusion but not halting their workflow.
            P3: Low
            - A P3 bug is a minor, low-impact issue that is trivial or cosmetic. It has little to no effect on the overall functionality of the application.
            Impact:
            - Minor cosmetic issues like color inconsistencies, typos in documentation, or slight alignment problems on a non-critical page.
            - An edge-case bug that is very difficult to reproduce and affects a tiny fraction of users.
            Qualifier: Is it a "nice-to-fix" issue?
            Example: Spelling mistakes etc.
            Things you should know:
            - If users are talking about issues where the model gets downgraded from pro to flash then i want you to categorize that as a performance issue
            - This product is designed to use different models eg.. using pro, downgrading to flash etc. when users report that they dont expect the model to change those would be categorized as feature requests.
            Definition of Areas
            area/ux:
            - Issues concerning user-facing elements like command usability, interactive features, help docs, and perceived performance.
            - I am seeing my screen flicker when using Gemini CLI
            - I am seeing the output malformed
            - Theme changes aren't taking effect
            - My keyboard inputs arent' being recognzied
            area/platform:
            - Issues related to installation, packaging, OS compatibility (Windows, macOS, Linux), and the underlying CLI framework.
            area/background: Issues related to long-running background tasks, daemons, and autonomous or proactive agent features.
            area/models:
            - i am not getting a response that is reasonable or expected. this can include things like
            - I am calling a tool and the tool is not performing as expected.
            - i am expecting a tool to be called and it is not getting called ,
            - Including experience when using
            - built-in tools (e.g., web search, code interpreter, read file, writefile, etc..),
            - Function calling issues should be under this area
            - i am getting responses from the model that are malformed.
            - Issues concerning Gemini quality of response and inference,
            - Issues talking about unnecessary token consumption.
            - Issues talking about Model getting stuck in a loop be watchful as this could be the root cause for issues that otherwise seem like model performance issues.
            - Memory compression
            - unexpected responses,
            - poor quality of generated code
            area/tools:
            - These are primarily issues related to Model Context Protocol
            - These are issues that mention MCP support
            - feature requests asking for support for new tools.
            area/core: Issues with fundamental components like command parsing, configuration management, session state, and the main API client logic. Introducing multi-modality
            area/contribution: Issues related to improving the developer contribution experience, such as CI/CD pipelines, build scripts, and test automation infrastructure.
            area/authentication: Issues related to user identity, login flows, API key handling, credential storage, and access token management, unable to sign in selecting wrong authentication path etc..
            area/security-privacy: Issues concerning vulnerability patching, dependency security, data sanitization, privacy controls, and preventing unauthorized data access.
            area/extensibility: Issues related to the plugin system, extension APIs, or making the CLI's functionality available in other applications, github actions, ide support etc..
            area/performance: Issues focused on model performance
            - Issues with running out of capacity,
            - 429 errors etc..
            - could also pertain to latency,
            - other general software performance like, memory usage, CPU consumption, and algorithmic efficiency.
            - Switching models from one to the other unexpectedly.

      - name: 'Apply Labels to Issue'
        if: |-
          ${{ steps.gemini_issue_analysis.outputs.summary != '' }}
        env:
          REPOSITORY: '${{ github.repository }}'
          ISSUE_NUMBER: '${{ github.event.issue.number }}'
          LABELS_OUTPUT: '${{ steps.gemini_issue_analysis.outputs.summary }}'
        uses: 'actions/github-script@60a0d83039c74a4aee543508d2ffcb1c3799cdea'
        with:
          github-token: '${{ steps.generate_token.outputs.token || secrets.GITHUB_TOKEN }}'
          script: |-
            // Strip code block markers if present
            const rawLabels = process.env.LABELS_OUTPUT;
            core.info(`Raw labels JSON: ${rawLabels}`);
            let parsedLabels;
            try {
              const trimmedLabels = rawLabels.replace(/^```(?:json)?\s*/, '').replace(/\s*```$/, '').trim();
              parsedLabels = JSON.parse(trimmedLabels);
              core.info(`Parsed labels JSON: ${JSON.stringify(parsedLabels)}`);
            } catch (err) {
              core.setFailed(`Failed to parse labels JSON from Gemini output: ${err.message}\nRaw output: ${rawLabels}`);
              return;
            }

            const issueNumber = parseInt(process.env.ISSUE_NUMBER);

            // Set labels based on triage result
            if (parsedLabels.labels_to_set && parsedLabels.labels_to_set.length > 0) {
              await github.rest.issues.setLabels({
                owner: context.repo.owner,
                repo: context.repo.repo,
                issue_number: issueNumber,
                labels: parsedLabels.labels_to_set
              });
              const explanation = parsedLabels.explanation ? ` - ${parsedLabels.explanation}` : '';
              core.info(`Successfully set labels for #${issueNumber}: ${parsedLabels.labels_to_set.join(', ')}${explanation}`);
            } else {
              // If no labels to set, leave the issue as is
              const explanation = parsedLabels.explanation ? ` - ${parsedLabels.explanation}` : '';
              core.info(`No labels to set for #${issueNumber}, leaving as is${explanation}`);
            }

      - name: 'Post Issue Analysis Failure Comment'
        if: |-
          ${{ failure() && steps.gemini_issue_analysis.outcome == 'failure' }}
        env:
          ISSUE_NUMBER: '${{ github.event.issue.number }}'
          RUN_URL: '${{ github.server_url }}/${{ github.repository }}/actions/runs/${{ github.run_id }}'
        uses: 'actions/github-script@60a0d83039c74a4aee543508d2ffcb1c3799cdea'
        with:
          github-token: '${{ steps.generate_token.outputs.token || secrets.GITHUB_TOKEN }}'
          script: |-
            github.rest.issues.createComment({
              owner: context.repo.owner,
              repo: context.repo.repo,
              issue_number: parseInt(process.env.ISSUE_NUMBER),
              body: 'There is a problem with the Gemini CLI issue triaging. Please check the [action logs](${process.env.RUN_URL}) for details.'
            })<|MERGE_RESOLUTION|>--- conflicted
+++ resolved
@@ -32,9 +32,6 @@
 
 jobs:
   triage-issue:
-<<<<<<< HEAD
-    if: false # Disable this job
-=======
     if: |-
       github.repository == 'google-gemini/gemini-cli' &&
       (github.event_name == 'issues' ||
@@ -44,7 +41,6 @@
        (github.event.comment.author_association == 'OWNER' ||
         github.event.comment.author_association == 'MEMBER' ||
         github.event.comment.author_association == 'COLLABORATOR')))
->>>>>>> a8cac96c
     timeout-minutes: 5
     runs-on: 'ubuntu-latest'
 
